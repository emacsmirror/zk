;;; zk.el --- Functions for working with Zettelkasten-style linked notes -*- lexical-binding: t; -*-

;; Copyright (C) 2022 Grant Rosson

;; Author: Grant Rosson <https://github.com/localauthor>
;; Created: January 4, 2022
;; License: GPL-3.0-or-later
;; Version: 0.2
;; Homepage: https://github.com/localauthor/zk
;; Package-Requires: ((emacs "24.4"))

;; This program is free software; you can redistribute it and/or modify it
;; under the terms of the GNU General Public License as published by the Free
;; Software Foundation, either version 3 of the License, or (at your option)
;; any later version.

;; This program is distributed in the hope that it will be useful, but
;; WITHOUT ANY WARRANTY; without even the implied warranty of MERCHANTABILITY
;; or FITNESS FOR A PARTICULAR PURPOSE. See the GNU General Public License
;; for more details.

;; You should have received a copy of the GNU General Public License along
;; with this program. If not, see <https://www.gnu.org/licenses/>.

;;; Commentary:

;; This set of functions aims to implement many (but not all) of the features
;; of the package 'Zetteldeft', while circumventing and eliminating any
;; dependency on 'Deft', or any other external packages for that matter. It
;; does not use any backend cache or database, but instead queries a
;; directory of notes directly, treating and utilizing that directory as a
;; sufficient database unto itself.

;; To that end, these functions rely, at the lowest level, on simple calls to
;; 'grep', which returns lists of files, links, and tags to
;; 'completing-read', from which files can be opened and links and tags can
;; be inserted into an open buffer.

;; The primary connector between notes is the simple link, which takes the
;; form of an ID number enclosed in double-brackets, eg, [[202012091130]]. A
;; note's ID number, by default, is a twelve-digit string corresponding to
;; the date and time the note was originally created. For example, a note
;; created on December 9th, 2020 at 11:30 will have the zk ID "202012091130".
;; Linking to such a note involves nothing more than placing the string
;; [[202012091130]] into another note in the directory.

;; A note's filename is constructed as follows: the zk ID number followed by
;; the title of the note followed by the file extension, e.g. "202012091130
;; On the origin of species.txt". A key consequence of this ID/linking scheme
;; is that a note's title can change without any existing links to the note
;; being broken, wherever they might be in the directory.

;; The directory is a single folder containing all notes.

;; The structural simplicity of this set of functions is---one hopes, at
;; least---in line with the structural simplicity of the so-called
;; "Zettelkasten method," of which much can be read in many places, including
;; at https://www.zettelkasten.de.

;;; Code:

(require 'thingatpt)
(require 'format-spec)

;;; Variable Declarations

(defvar embark-keymap-alist)
(defvar embark-target-finders)
(defvar embark-general-map)
(defvar embark-file-map)

;;; Variables

(defgroup zk nil
  "A Zettelkasten implementation for Emacs."
  :group 'text
  :group 'files
  :prefix "zk-")

(defcustom zk-directory nil
  "Main zk directory."
  :type 'string
  :group 'zk)

(defcustom zk-file-extension nil
  "The extension for zk files."
  :type 'string
  :group 'zk)

(defcustom zk-enable-link-buttons t
  "When non-nil, valid zk-id links will be clickable buttons.
Allows 'zk-make-link-buttons' to be added to 'find-file-hook', so
buttons will be automatically created when a note is opened."
  :type 'boolean
  :group 'zk)

(defcustom zk-id-time-string-format "%Y%m%d%H%M"
  "Format for new zk IDs.
For supported options, please consult `format-time-string'.
Note: the regexp to find zk IDs is set separately.
If you change this value, set `zk-id-regexp' so that
the zk IDs can be found."
  :type 'string
  :group 'zk)

(defcustom zk-id-regexp "\\([0-9]\\{12\\}\\)"
  "The regular expression used to search for zk IDs.
Set it so that it matches strings generated with
`zk-id-format'."
  :type 'regexp
  :group 'zk)

(defcustom zk-tag-regexp "#[a-zA-Z0-9]\\+"
  "The regular expression used to search for tags."
  :type 'regexp
  :group 'zk)

(defcustom zk-new-note-header-function #'zk-new-note-header
  "Function called by 'zk-new-note' to insert header in a new note.
A user-defined function should use 'insert' to insert a string or
strings. The arguments NEW-ID, TITLE, and ORIG-ID can be used to
those corresponding values from 'zk-new-note' available for
insertion. See 'zk-new-note-header' for an example."
  :type 'function
  :group 'zk)

(defcustom zk-new-note-link-insert 'ask
  "Should 'zk-new-note' insert link to new note at point?

Options:
1. t - Always insert a link
2. 'zk - Insert link only inside an existing note
3. 'ask - Ask user, yes or no
4. nil - Never insert a link

Calling 'zk-new-note' with a prefix-argument inserts a link
regardless of how 'zk-new-note-link-insert' is set."
  :type '(choice (const :tag "Always" t)
                 (const :tag "Ask" 'ask)
                 (const :tag "Only in zk notes" 'zk)
                 (const :tag "Never" nil))
  :group 'zk)

(defcustom zk-grep-function #'zk-grep
  "Function used by 'zk-search'.
Must take a single STRING argument."
  :type 'function
  :group 'zk)

(defcustom zk-tag-grep-function #'zk-grep
  "Function used by 'zk-tag-search'.
Must take a single STRING argument."
  :type 'function
  :group 'zk)

(defcustom zk-link-format "[[%s]]"
  "Format for inserted links.
Used in conjunction with 'format', the string '%s' will be
replaced by a note's ID."
  :type 'string
  :group 'zk)

(defcustom zk-link-and-title t
  "Should 'zk-insert-link' insert both link and title?

Options:
1. t - Always inserts link and title; with 'prefix-arg', only link
2. 'ask - Ask user, yes or no; with 'prefix-arg', only link
3. nil - Only insert link, not title; 'with prefix-arg', include title

The format in which link and title are inserted can be configured
by setting the variable 'zk-link-and-title-format'."
  :type '(choice (const :tag "Always" t)
                 (const :tag "Ask" 'ask)
                 (const :tag "Never" nil))
  :group 'zk)

(defcustom zk-link-and-title-format "%t [[%i]]"
  "Format for link and title when inserted to together.

The string '%t' will be replaced by the note's title and '%i'
will be replaced by its ID."
  :type 'string
  :group 'zk)

(defcustom zk-default-backlink nil
  "When non-nil, should be a single zk ID.
See 'zk-new-note' for details."
  :type 'string
  :group 'zk)

(defcustom zk-current-notes-function nil
  "User-defined function for listing currently open notes.
See 'zk-current-notes' for details."
  :type 'function
  :group 'zk)

(defcustom zk-completion-at-point-format "[[%i]] %t"
  "Format for completion table used by 'zk-completion-at-point'.

The string '%t' will be replaced by the note's title and '%i'
will be replaced by its ID."
  :type 'string
  :group 'zk)

(defvar zk-link-regexp (format (regexp-quote zk-link-format) zk-id-regexp))
(defvar zk-history nil)

;;; Embark Integration

(defvar zk-id-map
  (let ((map (make-sparse-keymap)))
    (define-key map (kbd "RET") #'zk-follow-link-at-point)
    (define-key map (kbd "k") #'zk-copy-link-and-title)
    (define-key map (kbd "s") #'zk-search)
    map)
  "Keymap for Embark zk-id at-point actions.")

(defvar zk-file-map
  (let ((map (make-sparse-keymap)))
    (define-key map (kbd "i") #'zk-insert-link)
    (define-key map (kbd "f") #'zk-find-file)
    (define-key map (kbd "k") #'zk-copy-link-and-title)
    map)
  "Keymap for Embark zk-file minibuffer actions.")

;;;###autoload
(defun zk-embark-target-zk-id-at-point ()
  "Target zk-id at point."
  (when (thing-at-point-looking-at zk-id-regexp)
    (let ((zk-id (match-string-no-properties 0)))
      `(zk-id ,zk-id . ,(bounds-of-thing-at-point 'symbol)))))

<<<<<<< HEAD
;;;###autoload
=======
>>>>>>> 592edfb6
(defun zk-setup-embark ()
  "Setup Embark integration for zk.
Adds zk-id as an Embark target, and adds zk-id-map and
zk-file-map to embark-keymap-alist."
<<<<<<< HEAD
  (eval-after-load 'embark
    '(progn
      (add-to-list 'embark-target-finders 'zk-embark-target-zk-id-at-point)
      (add-to-list 'embark-keymap-alist '(zk-id . zk-id-map))
      (add-to-list 'embark-keymap-alist '(zk-file . zk-file-map))
      (set-keymap-parent zk-id-map embark-general-map)
      (set-keymap-parent zk-file-map embark-file-map))))
=======
  (with-eval-after-load 'embark
    (add-to-list 'embark-target-finders 'zk-embark-target-zk-id-at-point)
    (add-to-list 'embark-keymap-alist '(zk-id . zk-id-map))
    (add-to-list 'embark-keymap-alist '(zk-file . zk-file-map))
    (set-keymap-parent zk-id-map embark-general-map)
    (set-keymap-parent zk-file-map embark-file-map)))
>>>>>>> 592edfb6

;;; Low-Level Functions

(defun zk-file-p (&optional file)
  "Return t if 'current-buffer' is a zk-file.
With optional argument FILE."
  (let ((dir (if file file
               default-directory))
        (file-name (if file file
                     buffer-file-name)))
    (and (file-in-directory-p dir zk-directory)
         (string-match-p zk-id-regexp file-name))))

(defun zk--generate-id ()
  "Generate and return a zk ID.
The ID is created using `zk-id-time-string-format'."
  (let ((id (format-time-string zk-id-time-string-format)))
    (while (zk--id-unavailable-p id)
      (setq id (1+ (string-to-number id)))
      (setq id (number-to-string id)))
    id))

(defun zk--id-list ()
  "Return a list of zk IDs for notes in 'zk-directory'."
  (let* ((list (zk--directory-files t))
         (all-ids))
    (dolist (file list)
      (push (zk--parse-file 'id file)  all-ids))
    all-ids))

(defun zk--id-unavailable-p (str)
  "Return t if provided string STR is already in use as an id."
  (let ((all-ids (zk--id-list)))
    (member str all-ids)))

(defun zk--current-id ()
  "Return id of current note."
  (unless (zk-file-p)
    (user-error "Not a zk file"))
  (string-match zk-id-regexp buffer-file-name)
  (match-string 0 buffer-file-name))

(defun zk--directory-files (&optional full regexp)
  "Return list of notes' filenames in 'zk-directory' .
Excludes lockfiles, autosave files, and backup files. When FULL is
non-nil, return full file-paths. If REGEXP is non-nil, it must be
a regexp to replace the default, 'zk-id-regexp'."
  (let* ((regexp (if regexp regexp
                   zk-id-regexp))
         (list (directory-files zk-directory full regexp))
         (files (remq nil (mapcar
                           (lambda (x)
                             (unless (string-match-p
                                      "^[.]\\|[#|~]$"
                                      (file-name-nondirectory x))
                               x))
                           list))))
    files))

(defun zk--grep-file-list (str)
  "Return a list of files containing STR."
  (let* ((files (shell-command-to-string (concat
                                          "grep -lir --include \\*."
                                          zk-file-extension
                                          " -e "
                                          (shell-quote-argument
                                           (regexp-quote str))
                                          " "
                                          zk-directory
                                          " 2>/dev/null"))))
    (split-string files "\n" t)))

(defun zk--grep-id-list (str)
  "Return a list of IDs for files containing STR."
  (let ((files (zk--grep-file-list str)))
    (mapcar
     (lambda (x)
       (zk--parse-file 'id x))
     files)))

(defun zk--grep-tag-list ()
  "Return list of tags from all notes in zk directory."
  (let* ((files (shell-command-to-string (concat
                                          "grep -ohir -e "
                                          (shell-quote-argument
                                           zk-tag-regexp)
                                          " "
                                          zk-directory " 2>/dev/null")))
         (list (split-string files "\n" t)))
    (delete-dups list)))

(defun zk--select-file (&optional prompt list)
  "Wrapper around `completing-read' to select zk-file.
Offers candidates from 'zk--directory-files', or from LIST when
supplied. Can take a PROMPT argument."
  (let* ((files (if list list
                  (zk--directory-files t))))
    (completing-read
     (if prompt prompt
       "Select File: ")
     (lambda (string predicate action)
       (if (eq action 'metadata)
           `(metadata
             (group-function . zk--group-function)
             (category . zk-file))
         (complete-with-action action files string predicate)))
     nil t nil 'zk-history)))

(defun zk--group-function (cand transform)
  "TRANSFORM completion CAND to remove 'zk-directory' path."
  (if transform
      (file-name-nondirectory cand)
    "zk"))

(defun zk--id-at-point ()
  "Return ID at point."
  (when (thing-at-point-looking-at zk-id-regexp)
    (match-string-no-properties 0)))

(defun zk--alist ()
  "Return an alist ID, title, and file-path triples."
  (mapcar
   (lambda (file)
     (progn
       (string-match (concat "\\(?1:"
                             zk-id-regexp
                             "\\).\\(?2:.*?\\)\\."
                             zk-file-extension
                             ".*")
                     file)
       `(,(match-string-no-properties 1 file) ,(match-string-no-properties 2 file) ,file)))
   (zk--directory-files t)))

(defun zk--parse-id (target ids)
  "Return TARGET, either 'file-path or 'title, from files with IDS."
  (let* ((zk-alist (zk--alist))
         (return
          (cond ((eq target 'file-path)
                 (cond ((stringp ids)
                        (if (member ids (zk--id-list))
                            (cddr (assoc ids zk-alist))
                          (user-error "No file associated with %s" ids)))
                       ((listp ids)
                        (mapcar
                         (lambda (x)
                           (caddr (assoc x zk-alist)))
                         ids))))
                ((eq target 'title)
                 (cond ((stringp ids)
                        (if (member ids (zk--id-list))
                            (cadr (assoc ids zk-alist))
                          (user-error "No file associated with %s" ids)))
                       ((listp ids)
                        (mapcar
                         (lambda (x)
                           (cadr (assoc x zk-alist)))
                         ids)))))))
    (if (eq 1 (length return))
        (car return)
      return)))

(defun zk--parse-file (target file)
  "Return TARGET, either 'id or 'title, from FILE.
A note's title is understood to be the portion of its filename
following the zk ID, in the format 'zk-id-regexp', and preceding the
file extension."
  (let ((return (pcase target
                  ('id '1)
                  ('title '2))))
    (string-match (concat "\\(?1:"
                          zk-id-regexp
                          "\\).\\(?2:.*?\\)\\."
                          zk-file-extension
                          ".*")
                  file)
    (match-string return file)))

;;; Buttons

(defun zk-setup-auto-link-buttons ()
  "Enable automatic link creation when zk-file is opened.
Adds 'zk-make-link-buttons' to 'find-file-hook.'"
  (setq zk-enable-link-buttons t)
  (add-hook 'find-file-hook #'zk-make-link-buttons))

(eval-and-compile
  (define-button-type 'zk-link
    'action 'zk-follow-link-at-point
    'follow-link t
    'help-echo (lambda (_win _obj pos)
                 (format
                  "%s"
                  (zk--parse-id
                   'title
                   (button-label
                    (button-at pos)))))))

(defun zk-make-link-buttons ()
  "Make zk-link-regexps in current buffer into zk-link buttons."
  (interactive)
  (when (and (zk-file-p)
             zk-enable-link-buttons)
    (let ((ids (zk--id-list)))
      (save-excursion
        (goto-char (point-min))
        (while (re-search-forward zk-link-regexp nil t)
          (let ((beg (match-beginning 1))
                (end (match-end 1))
                (id (match-string-no-properties 1)))
            (when (member id ids)
              (make-button beg end 'type 'zk-link))))))))

(defun zk--make-button-before-point ()
  "Find 'zk-link-regexp' before point and make it a zk-link button."
  (save-excursion
    (re-search-backward zk-link-regexp (line-beginning-position))
    (make-button (match-beginning 1) (match-end 1)
                 'type 'zk-link)))

;;; Note Functions

;;;###autoload
(defun zk-new-note ()
  "Create a new note, insert link at point of creation."
  (interactive)
  (let* ((pref-arg current-prefix-arg)
         (new-id (zk--generate-id))
         (orig-id (ignore-errors (zk--current-id)))
         (text (when (use-region-p)
                 (buffer-substring
                  (region-beginning)
                  (region-end))))
         (title (if (use-region-p)
                    (with-temp-buffer
                      (insert text)
                      (goto-char (point-min))
                      (buffer-substring
                       (point)
                       (line-end-position)))
                  (read-string "Note title: ")))
         (body (when (use-region-p)
                 (with-temp-buffer
                   (insert text)
                   (goto-char (point-min))
                   (forward-line 2)
                   (buffer-substring
                    (point)
                    (point-max))))))
    (unless orig-id
      (setq orig-id zk-default-backlink))
    (when (use-region-p)
      (kill-region (region-beginning) (region-end)))
    (when (or pref-arg
              (eq zk-new-note-link-insert 't)
              (and (eq zk-new-note-link-insert 'zk)
                   (zk-file-p))
              (and (eq zk-new-note-link-insert 'ask)
                   (y-or-n-p "Insert link at point? ")))
      (zk-insert-link new-id title))
    (save-buffer)
    (find-file (concat (format "%s/%s %s.%s"
                               zk-directory
                               new-id
                               title
                               zk-file-extension)))
    (funcall zk-new-note-header-function title new-id orig-id)
    (when body (insert body))
    (when zk-enable-link-buttons (zk-make-link-buttons))
    (save-buffer)))

(defun zk-new-note-header (title new-id &optional orig-id)
  "Insert header in new notes with args TITLE and NEW-ID.
Optionally use ORIG-ID for backlink."
  (insert (format "# %s %s\n===\ntags: \n" new-id title))
  (when (ignore-errors (zk--parse-id 'title orig-id)) ;; check for file
    (progn
      (insert "===\n<- ")
      (zk--insert-link-and-title orig-id (zk--parse-id 'title orig-id))
      (newline)))
  (insert "===\n\n"))

;;;###autoload
(defun zk-rename-note ()
  "Rename current note and replace title in header.
When header title does not match file title, ask to accept header
title as new title. If no, prompt for new title and replace
header title in buffer. If yes, file name changed to header
title."
  (interactive)
  (let* ((id (zk--current-id))
         (file-title (zk--parse-id 'title id))
         (header-title (progn
                         (save-excursion
                           (goto-char (point-min))
                           (re-search-forward id)
                           (re-search-forward " ")
                           (buffer-substring-no-properties
                            (point)
                            (line-end-position)))))
         (new-title))
    (if (not (string= file-title header-title))
        (if (y-or-n-p (format "Change from \"%s\" to \"%s\"? " file-title header-title))
            (setq new-title header-title)
          (setq new-title (read-string "New title: " file-title)))
      (setq new-title (read-string "New title: " file-title)))
    (save-excursion
      (goto-char (point-min))
      (re-search-forward id)
      (re-search-forward " ")
      (delete-region (point) (line-end-position))
      (insert new-title))
    (let ((new-file (concat
                     zk-directory "/"
                     id " "
                     new-title
                     "." zk-file-extension)))
      (rename-file buffer-file-name new-file t)
      (set-visited-file-name new-file t t)
      (save-buffer))))

;;; Find File

;;;###autoload
(defun zk-find-file ()
  "Find file in 'zk-directory'."
  (interactive)
  (find-file (zk--select-file "Find file: ")))

;;;###autoload
(defun zk-find-file-by-id (id)
  "Find file associated with ID."
  (find-file (zk--parse-id 'file-path id)))

;;;###autoload
(defun zk-find-file-by-full-text-search (str)
  "Find files containing STR."
  (interactive
   (list (read-string "Search string: ")))
  (let ((files (zk--grep-file-list str)))
    (if files
        (find-file (zk--select-file
                    (format "Files containing \"%s\": " str) files))
      (user-error "No results for \"%s\"" str))))

;;;###autoload
(defun zk-current-notes ()
  "Select from list of currently open notes.
Optionally call a custom function by setting the variable
'zk-current-notes-function' to a function name."
  (interactive)
  (if zk-current-notes-function
      (funcall zk-current-notes-function)
    (switch-to-buffer
     (completing-read
      "Current Notes: "
      (remq nil
            (mapcar
             (lambda (x)
               (when (and (buffer-file-name x)
                          (zk-file-p (buffer-file-name x)))
                 (buffer-name x)))
             (buffer-list)))))))

;;; Follow Links

;;;###autoload
(defun zk-follow-link-at-point (&optional _)
  "Open note that corresponds with the zk ID at point."
  (interactive)
  (find-file (zk--parse-id 'file-path (zk--id-at-point))))

(defun zk--links-in-note-list (id)
  "Return list of links in note with ID."
  (let (files)
    (save-buffer)
    (with-temp-buffer
      (insert-file-contents (zk--parse-id 'file-path id))
      ;; skip id in header
      (goto-char (point-min))
      (forward-line 2)
      (save-match-data
        (while (re-search-forward zk-id-regexp nil t)
          (let ((note
                 (condition-case nil
                     (zk--parse-id 'file-path (match-string-no-properties 0))
                   (error "No file"))))
            (when (file-exists-p note)
              (push note files)))))
      files)))

;;;###autoload
(defun zk-links-in-note ()
  "Select from list of notes linked to in the current note."
  (interactive)
  (let* ((id (zk--current-id))
         (files (zk--links-in-note-list id)))
    (if files
        (find-file (zk--select-file "Links: " (delete-dups files)))
      (user-error "No links found"))))

;;; Insert Link

;;;###autoload
(defun zk-insert-link (id &optional title)
  "Insert link to note with ID and optional TITLE.
By default, only a link is inserted. With prefix-argument, both
link and title are inserted. See variable 'zk-link-and-title'
for additional configurations."
  (interactive (list (zk--parse-file 'id (zk--select-file "Insert link: "))))
  (let* ((pref-arg current-prefix-arg)
         (title (if title title
                  (zk--parse-id 'title id))))
    (cond
     ((or (and (not pref-arg) (eq 't zk-link-and-title))
          (and pref-arg (not zk-link-and-title)))
      (zk--insert-link-and-title id title))
     ((and (not pref-arg) (eq 'ask zk-link-and-title))
      (if (y-or-n-p "Include title? ")
          (zk--insert-link-and-title id title)
        (zk--insert-link id)))
     ((or t
          (and pref-arg (eq 't zk-link-and-title)))
      (zk--insert-link id)))))

(defun zk--insert-link (id)
  "Insert link to note with ID, with button optional."
  (insert (format zk-link-format id))
  (when zk-enable-link-buttons
    (zk--make-button-before-point)))

(defun zk--insert-link-and-title (id title)
  "Insert zk ID and TITLE according to 'zk-link-and-title-format'."
  (insert (format-spec zk-link-and-title-format
                       `((?i . ,id)(?t . ,title))))
  (when zk-enable-link-buttons
    (zk--make-button-before-point)))

(defun zk-completion-at-point ()
  "Completion-at-point function for zk-links.
When added to 'completion-at-point-functions', typing two
brackets \"[[\" initiates completion."
  (let ((case-fold-search t)
        (pt (point)))
    (save-excursion
      (when (re-search-backward "\\[\\[" nil t)
        (list (match-beginning 0)
              pt
              (zk--completion-at-point-candidates)
              :exclusive 'no)))))

;; TODO add post completion hook, to optionally make button before point?

(defun zk--completion-at-point-candidates (&optional files)
  "Return a list of formatted candidates for 'zk-completion-at-point'.
If FILES is nil, return formatted candidates for all files in
'zk-directory'; if non-nil, it should be a list of filepaths to
be formatted as completion candidates."
  (let* ((list (if files files
                 (zk--directory-files)))
         (output))
    (dolist (file list)
      (progn
        (string-match (concat "\\(?1:"
                              zk-id-regexp
                              "\\).\\(?2:.*?\\)\\."
                              zk-file-extension
                              ".*")
                      file)
        (let ((id (match-string 1 file))
              (title (match-string 2 file)))
          (when id
            (push (format-spec zk-completion-at-point-format
                               `((?i . ,id)(?t . ,title)))
                  output)))))
    output))

;;; Copy Link and Title

;;;###autoload
(defun zk-copy-link-and-title (&optional id)
  "Copy link and title for ID at point."
  (interactive (list (zk--parse-file 'id (zk--select-file "Copy link: "))))
  (let* ((id (if id id (zk--id-at-point)))
         (title (zk--parse-id 'title id)))
    (kill-new (format-spec zk-completion-at-point-format
                           `((?i . ,id)(?t . ,title))))))

;;; List Backlinks

(defun zk--backlinks-list (id)
  "Return list of notes that link to note with ID."
  (zk--grep-file-list (format zk-link-format id)))

;;;###autoload
(defun zk-backlinks ()
  "Select from list of all notes that link to the current note."
  (interactive)
  (let* ((id (zk--current-id))
         (files (zk--backlinks-list id)))
    (if files
        (find-file (zk--select-file "Backlinks: " files))
      (user-error "No backlinks found"))))

;;; Search

;;;###autoload
(defun zk-search (string)
  "Search for STRING using function set in 'zk-grep-function'.
Defaults to 'zk-grep.'"
  (interactive "sSearch: ")
  (funcall zk-grep-function string))

(defun zk-grep (regexp)
  "Wrapper around 'rgrep' to search for REGEXP in all notes.
Opens search results in a grep buffer."
  (grep-compute-defaults)
  (rgrep regexp (concat "*." zk-file-extension) zk-directory nil))

;;; Tag Functions

;;;###autoload
(defun zk-tag-search (tag)
  "Open grep buffer containing results of search for TAG.
Select TAG, with completion, from list of all tags in zk notes.
Defaults to 'zk-grep'."
  (interactive (list (completing-read "Tag: " (zk--grep-tag-list))))
  (funcall zk-tag-grep-function tag))

;;;###autoload
(defun zk-tag-insert (tag)
  "Insert TAG at point.
Select TAG, with completion, from list of all tags in zk notes."
  (interactive (list (completing-read "Tag: " (zk--grep-tag-list))))
  (insert tag))

(provide 'zk)

;;; zk.el ends here<|MERGE_RESOLUTION|>--- conflicted
+++ resolved
@@ -231,30 +231,17 @@
     (let ((zk-id (match-string-no-properties 0)))
       `(zk-id ,zk-id . ,(bounds-of-thing-at-point 'symbol)))))
 
-<<<<<<< HEAD
-;;;###autoload
-=======
->>>>>>> 592edfb6
+;;;###autoload
 (defun zk-setup-embark ()
   "Setup Embark integration for zk.
 Adds zk-id as an Embark target, and adds zk-id-map and
 zk-file-map to embark-keymap-alist."
-<<<<<<< HEAD
-  (eval-after-load 'embark
-    '(progn
-      (add-to-list 'embark-target-finders 'zk-embark-target-zk-id-at-point)
-      (add-to-list 'embark-keymap-alist '(zk-id . zk-id-map))
-      (add-to-list 'embark-keymap-alist '(zk-file . zk-file-map))
-      (set-keymap-parent zk-id-map embark-general-map)
-      (set-keymap-parent zk-file-map embark-file-map))))
-=======
   (with-eval-after-load 'embark
     (add-to-list 'embark-target-finders 'zk-embark-target-zk-id-at-point)
     (add-to-list 'embark-keymap-alist '(zk-id . zk-id-map))
     (add-to-list 'embark-keymap-alist '(zk-file . zk-file-map))
     (set-keymap-parent zk-id-map embark-general-map)
     (set-keymap-parent zk-file-map embark-file-map)))
->>>>>>> 592edfb6
 
 ;;; Low-Level Functions
 
